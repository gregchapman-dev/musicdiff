--- conflicted
+++ resolved
@@ -7,11 +7,7 @@
     by [Francesco Foscarin](https://github.com/fosfrancesco).
 
 ## Setup
-<<<<<<< HEAD
-Depends on music21 (version 7) and numpy. You also will need to configure music21 to display a musical score (e.g. with MuseScore).
-=======
 Depends on [music21](https://pypi.org/project/music21) (version 7.1+) and [numpy](https://pypi.org/project/numpy). You also will need to configure music21 (instructions [here](https://web.mit.edu/music21/doc/usersGuide/usersGuide_01_installing.html)) to display a musical score (e.g. with MuseScore).
->>>>>>> 5b6a4dce
 
 ## Usage
 On the command line:
